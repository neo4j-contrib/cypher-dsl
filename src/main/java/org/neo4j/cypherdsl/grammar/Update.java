--- conflicted
+++ resolved
@@ -24,10 +24,6 @@
  * This collects all the update clauses.
  */
 public interface Update
-<<<<<<< HEAD
-        extends Create, Set, Delete
-=======
         extends Create, Set, Delete, CreateUnique
->>>>>>> 32b6df91
 {
 }